import abc
import logging
import multiprocessing as mp
from concurrent.futures import ThreadPoolExecutor
from functools import partial
from operator import attrgetter
<<<<<<< HEAD
from typing import ClassVar, Iterable, Literal, Optional, Tuple
=======
from typing import TYPE_CHECKING, Callable, Iterable, Literal, Optional, Tuple
>>>>>>> 5b841cb5

import numpy as np
import scipy.sparse as sp
from anndata import AnnData
from diptest import diptest
from pydantic import Field, field_validator
from scipy.stats import ks_2samp
from sklearn.utils import check_array, column_or_1d, indexable
from tqdm.auto import tqdm

from ..aliases import UNS
from ..custom_types import NP1D_Any, NP1D_float
from ..de_test_summary import BimodalTestSummary, DETestSummary, KSTestSummary
from ..utils.stats import (
    PartMeanVar,
    _compute_log2fc,
    _correct,
    group_indices,
    mean_var,
    ttest_from_mean_var,
)
from ..utils.validation import all_None, any_not_None, only_one_not_None
from .base_processor import BaseProcessor

logger = logging.getLogger(__name__)


class PairwiseDETest(BaseProcessor, abc.ABC):
    """A base class for differential expression testing that
    compares two distributions.

    Parameters
    __________
    x_key: str
        Points to the data matrix that will be used to run t-tests. The
        first (0) axis should consist of observations and the second axis
        should consist of the genes.
    save_key: str
        Points to a location where the test results will be saved. This
        should start with 'uns' as we are storing a dictionary of
        dataframes.
    group_key: str
        The column to look for group labels. Must be 1D.
    is_logged: bool
        Will only affect the computation of log2 fold-change.
    base: str or float
        Will only affect the computation of log2 fold-change. Is ignored if
        data is not logged. Should point to the base that was used to take
        the log of the data in order to convert to base 2 for fold-change.
    correction: str
        P-value correction to use.
    show_progress_bar: bool
        Whether to draw a tqdm progress bar.
    replace_nan: bool
        If True, will not allow nan's in the TTest Summary dataframes.
        These will be replaced with appropriate values (1 for p-values).
    test_type: 'one_vs_all' or 'one_vs_one'.
        If 'one_vs_all' will run the ttest by comparing the mean of one
        cluster vs the mean of all other clusters combined. If 'one_vs_one'
        will compare against a single cluster specified by `control_label`.
    control_label: str
        The label to use in a 'one_vs_one' test type. Must be present in
        the array specified by `group_key`.
    control_key: str
        Alternatively, the control data matrix can be obtained from a
        separate key. This is useful when, e.g., you wish to cluster and
        work with only a subset of the data, but comparison for ttest
        should be done against control.
    """

    class Config(BaseProcessor.Config):

        if TYPE_CHECKING:
            create: Callable[..., 'PairwiseDETest']

        x_key: str = "X"
        save_key: str
        group_key: str

        is_logged: bool = True
        # If the data is logged, this should point to the base of the
        # logarithm used. Can be 'e' or a positive float.
        base: float | str | None = Field('e')
        correction: str = 'fdr_bh'
        replace_nan: bool = True

        # If any of the following is not None, will perform a one_vs_one
        # test. E.g., if control samples are given in `control_key`, then for
        # each group G determined by `group_key`, will run the test G vs
        # control. If both `experimental` and `control` samples are given,
        # will perform a single one_vs_one test between those two.
        experimental_label: str | None = None
        experimental_key: str | None = None
        control_label: str | None = None
        control_key: str | None = None

        show_progress_bar: bool = Field(True, exclude=True)

        @field_validator('save_key')
        def _starts_with_uns(cls, save_key):
            if save_key.split('.')[0] != 'uns':
                raise ValueError("Anndata column for DE Test should be 'uns'.")
            return save_key

        @field_validator('base')
        def _remove_base_if_not_logged(cls, base, info):
            return None if not info.data['is_logged'] else base

        @property
        def is_ovo(self) -> bool:
            return any_not_None(self.control_key, self.control_label,
                                self.experimental_key, self.experimental_label)

        def get_label_key(self, label: str) -> str:
            key = (
                f"{self.save_key}"
                f".{self.group_key.rsplit('.')[-1]}"
                f"-{label}"
            )
            return key

    cfg: Config

    def get_pqvals(self, pvals):
        """Performs basic processing on p and computes qvals."""
        not_nan_mask = ~np.isnan(pvals)

        qvals = np.full_like(pvals, 1.0 if self.cfg.replace_nan else np.nan)
        # only correct not nan's.
        qvals[not_nan_mask] = _correct(pvals[not_nan_mask],
                                       method=self.cfg.correction)[1]
        if self.cfg.replace_nan:
            pvals[~not_nan_mask] = 1.0
        return pvals, qvals

    def get_log2fc(self, m1, m2):
        log2fc = _compute_log2fc(m1, m2, self.cfg.base, self.cfg.is_logged)
        return log2fc

    def _process(self, adata: AnnData) -> None:

        def extract_ovo_repr(adata, key):
            """Used if using a experimental or control data stored
            in a different key.
            """
            if key is None:
                return None
            x = self.get_repr(adata, key)
            x = check_array(x, accept_sparse='csr')
            if key.startswith('var'):
                x = x.T  # Transpose to (samples, features)
            if x.shape[1] != adata.shape[1]:
                raise ValueError(
                    "Found differing number of features for `x` and "
                    f"`adata`: {x.shape[1]} vs {adata.shape[1]}."
                )
            return x

        group_labels: NP1D_Any = column_or_1d(
            self.get_repr(adata, self.cfg.group_key)
        )
        unq_labels = np.unique(group_labels)
        x = self.get_repr(adata, self.cfg.x_key)
        x = check_array(x, accept_sparse='csr')

        x_experimental = None
        x_control = None
        if self.cfg.is_ovo:
            x_experimental = extract_ovo_repr(adata, self.cfg.experimental_key)
            x_control = extract_ovo_repr(adata, self.cfg.control_key)

        if len(unq_labels) <= 1 and all_None(x_control, x_experimental):
            logger.warning(
                "Found only one unique value "
                f"under key '{self.cfg.group_key}'."
            )
            return


        self._test(x, group_labels, x_experimental=x_experimental, x_control=x_control)

    @abc.abstractmethod
    def _test(self, x, group_labels, x_experimental, x_control) -> None:
        raise NotImplementedError


class TTest(PairwiseDETest):
    """A class for performing differential expression analysis by using a
    t-Test to determine if a gene is differentially expressed in one group
    vs the other. An efficient implementation of mean and var computation
    is used to quickly run all one-vs-all tests.
    """

    class Config(PairwiseDETest.Config):

        if TYPE_CHECKING:
            create: Callable[..., 'TTest']

        save_key: str = f"uns.{UNS.TTEST}"

    cfg: Config

    def _test(self, x, group_labels: NP1D_Any, x_experimental=None, x_control=None) -> None:
        # efficient mean and variance computation
        pmv = PartMeanVar(x, group_labels, self.cfg.show_progress_bar)
        unq_labels = np.unique(group_labels)

        if self.cfg.is_ovo:
            if x_control is not None:
                mean, var = mean_var(x_control, axis=0, ddof=1)
                # TODO switch to namedtuple
                control_stats = {'n': len(x_control), 'm': mean, 'v': var}
            elif self.cfg.control_label not in unq_labels:
                raise ValueError("'control_label' not found in `group_key`.")
            else:
                n, m, v = pmv.compute([self.cfg.control_label], ddof=1)
                control_stats = {'n': n, 'm': m, 'v': v}
        else:
            control_stats = None

        to_iter = (
            tqdm(unq_labels, desc=f"Running {self.__class__.__name__}")
            if self.cfg.show_progress_bar
            else unq_labels
        )
        for label in to_iter:  # type: ignore
            if self.cfg.is_ovo and label == self.cfg.control_label:
                continue
            ts: DETestSummary = self._single_test(pmv, label, control_stats)
            key: str = self.cfg.get_label_key(label)
            self.store_item(key, ts.df())

    def _single_test(self, pmv: PartMeanVar, label, control_stats=None) -> DETestSummary:
        """Perform a single ttest."""
        n1, m1, v1 = pmv.compute([label], ddof=1)  # take label
        if control_stats is not None:
            n2, m2, v2 = control_stats['n'], control_stats['m'], control_stats['v']
        else:
            n2, m2, v2 = pmv.compute([label], ddof=1, exclude=True)  # all but label

        pvals = ttest_from_mean_var(n1, m1, v1, n2, m2, v2)[1]
        pvals, qvals = self.get_pqvals(pvals)
        log2fc = self.get_log2fc(m1, m2)
        return DETestSummary(pvals=pvals, qvals=qvals,
                             mean1=m1, mean2=m2, log2fc=log2fc)


class KSTest(PairwiseDETest):
    """A class for comparing two distributions based on the
    Kolmogorov-Smirnov Test.
    https://en.wikipedia.org/wiki/Kolmogorov%E2%80%93Smirnov_test
    """

    class Config(PairwiseDETest.Config):

        if TYPE_CHECKING:
            create: Callable[..., 'KSTest']

        save_key: str = f"uns.{UNS.KSTEST}"
        method: str = 'auto'
        alternative: str = 'two-sided'
        max_workers: Optional[int] = Field(None, ge=1, le=2 * mp.cpu_count(),
                                           exclude=True)

    cfg: Config

    def _test(self, x, group_labels: NP1D_Any, x_experimental=None, x_control=None) -> None:
        pmv = PartMeanVar(x, group_labels, self.cfg.show_progress_bar)
        spmat_warning = "KS Test cannot work with sparse matrices. Densifying..."
        if sp.issparse(x):
            logger.warning(spmat_warning)
            x = x.toarray()
        if x_control is not None and sp.issparse(x_control):
            logger.warning(spmat_warning)
            x_control = x_control.toarray()

        unq_labels, groups = group_indices(group_labels, as_mask=True)
        to_iter = (
            tqdm(unq_labels, desc="Running Kolmogorov-Smirnov tests.")
            if self.cfg.show_progress_bar
            else unq_labels
        )

        x, = indexable(x)

        y, m2 = None, None
        if self.cfg.is_ovo:
            if x_control is not None:
                y = x_control
                m2 = np.ravel(y.mean(axis=0))
            else:
                _control_idx = unq_labels.tolist().index(self.cfg.control_label)
                _control_group = groups[_control_idx]
                _, m2, _ = pmv.compute([self.cfg.control_label], ddof=1)
                y = x[_control_group]

        for label, group in zip(to_iter, groups):  # type: ignore
            if self.cfg.is_ovo and self.cfg.control_label is not None:
                if self.cfg.control_label == label:
                    continue
            ts: KSTestSummary = self._single_test(
                pmv, label, x=x[group],
                y=y if y is not None else x[~group], m2=m2,
            )
            key: str = self.cfg.get_label_key(label)
            self.store_item(key, ts.df())

    def _single_test(
        self,
        pmv: PartMeanVar,
        label,
        *,
        x, y,
        m2: NP1D_float | None = None,
    ) -> KSTestSummary:
        """Perform a single ks test"""
        part_ks_2samp = partial(
            ks_2samp,
            alternative=self.cfg.alternative,
            method=self.cfg.method
        )

        with ThreadPoolExecutor(max_workers=self.cfg.max_workers) as executor:
            test_results: Iterable = executor.map(part_ks_2samp, x.T, y.T)

        stat_getter = attrgetter('pvalue', 'statistic', 'statistic_sign')
        stats = np.asarray([stat_getter(res) for res in test_results])
        pvals, stats, statistic_sign = stats.T

        pvals, qvals = self.get_pqvals(pvals)
        _, m1, _ = pmv.compute([label], ddof=1)  # take label
        if m2 is None:
            _, m2, _ = pmv.compute([label], ddof=1, exclude=True)  # all but label
        log2fc = self.get_log2fc(m1, m2)
        return KSTestSummary(pvals=pvals, qvals=qvals, mean1=m1, mean2=m2,
                             statistic=stats, statistic_sign=statistic_sign,
                             log2fc=log2fc)


class BimodalTest(BaseProcessor):

    class Config(BaseProcessor.Config):

        if TYPE_CHECKING:
            create: Callable[..., 'BimodalTest']

        x_key: str = "X"
        save_key: str = f"uns.{UNS.BIMODALTEST}"
        correction: str = 'fdr_bh'
        skip_zeros: bool = False

        max_workers: Optional[int] = Field(None, ge=1, le=2 * mp.cpu_count(),
                                           exclude=True)

        @field_validator('max_workers')
        def init_max_workers(cls, val):
            return 2 * mp.cpu_count() if val is None else val

        @field_validator('save_key')
        def _starts_with_uns(cls, save_key):
            if save_key.split('.')[0] != 'uns':
                raise ValueError(
                    "Anndata column for bimodaltest should be 'uns'."
                )
            return save_key

    cfg: Config

    def _process(self, adata: AnnData) -> None:
        x = self.get_repr(adata, self.cfg.x_key)
        x = check_array(
            x,
            accept_sparse='csr',
            ensure_2d=True,
            ensure_min_features=2,
            ensure_min_samples=2,
        )

        def _diptest_sp_wrapper(_x):
            # slow to densify each column separately, but is memory efficient
            arr = np.ravel(_x.toarray()) if sp.issparse(_x) else _x
            if self.cfg.skip_zeros:
                arr = arr[arr != 0]
            if len(arr) <= 3:  # diptest is not defined for n <= 3
                return (np.nan, 1)
            return diptest(arr)

        with ThreadPoolExecutor(max_workers=self.cfg.max_workers) as executor:
            test_results: Iterable[Tuple[float, float]] = executor.map(
                _diptest_sp_wrapper, x.T)
        test_results = np.asarray(list(test_results))

        # first dimension is the dip statistic, the second is the pvalue
        stats, pvals = test_results[:, 0], test_results[:, 1]
        qvals: NP1D_float = _correct(pvals, method=self.cfg.correction)[1]

        bts = BimodalTestSummary(pvals=pvals, qvals=qvals, statistic=stats)
        self.store_item(self.cfg.save_key, bts.df())<|MERGE_RESOLUTION|>--- conflicted
+++ resolved
@@ -4,11 +4,7 @@
 from concurrent.futures import ThreadPoolExecutor
 from functools import partial
 from operator import attrgetter
-<<<<<<< HEAD
-from typing import ClassVar, Iterable, Literal, Optional, Tuple
-=======
 from typing import TYPE_CHECKING, Callable, Iterable, Literal, Optional, Tuple
->>>>>>> 5b841cb5
 
 import numpy as np
 import scipy.sparse as sp
